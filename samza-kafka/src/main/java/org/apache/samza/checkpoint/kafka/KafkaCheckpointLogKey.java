--- conflicted
+++ resolved
@@ -55,13 +55,6 @@
     Preconditions.checkNotNull(type);
     Preconditions.checkState(!grouperFactoryClassName.isEmpty(), "Empty grouper factory class provided");
 
-<<<<<<< HEAD
-    Preconditions.checkState(CHECKPOINT_V1_KEY_TYPE.equals(type) || CHECKPOINT_V2_KEY_TYPE.equals(type),
-        String.format("Invalid type provided for checkpoint key. Expected: (%s or %s) Actual: (%s)",
-            CHECKPOINT_V1_KEY_TYPE, CHECKPOINT_V2_KEY_TYPE, type));
-
-=======
->>>>>>> 8fa07fe1
     this.grouperFactoryClassName = grouperFactoryClassName;
     this.taskName = taskName;
     this.type = type;
