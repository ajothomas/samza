--- conflicted
+++ resolved
@@ -64,11 +64,7 @@
   public void init(StreamGraph graph, Config config) {
 
     for (SystemStream input : inputs.keySet()) {
-<<<<<<< HEAD
-      StreamSpec inputStreamSpec = new StreamSpec(input.toString(), input.getStream(), input.getSystem());
-=======
       StreamSpec inputStreamSpec = new StreamSpec(input.getSystem() + "-" + input.getStream(), input.getStream(), input.getSystem());
->>>>>>> e6c1eed4
       MessageStream<JsonMessageEnvelope> newSource = graph.<Object, Object, InputMessageEnvelope>createInStream(
           inputStreamSpec, null, null).map(this::getInputMessage);
       if (joinOutput == null) {
