--- conflicted
+++ resolved
@@ -24,9 +24,9 @@
 import java.util
 import java.util.Collections
 import java.util.concurrent.ConcurrentHashMap
-<<<<<<< HEAD
 import com.google.common.collect.Multimap
 import org.apache.samza.SamzaException
+
 import org.apache.samza.Partition
 import org.apache.samza.checkpoint.OffsetManager
 import org.apache.samza.config.Config
@@ -38,13 +38,9 @@
 import org.apache.samza.metrics.Counter
 import org.apache.samza.metrics.Metric
 import org.apache.samza.metrics.MetricsRegistryMap
-=======
-
-import org.apache.samza.Partition
 import org.apache.samza.checkpoint.{Checkpoint, OffsetManager}
 import org.apache.samza.config.{Config, MapConfig}
 import org.apache.samza.metrics.{Counter, Metric, MetricsRegistryMap}
->>>>>>> fb39a514
 import org.apache.samza.serializers.SerdeManager
 import org.apache.samza.storage.TaskStorageManager
 import org.apache.samza.system.SystemStreamMetadata.SystemStreamPartitionMetadata
@@ -370,35 +366,6 @@
   }
 
   @Test
-<<<<<<< HEAD
-  def testBuildInputToTasks = {
-    val system: String = "test-system"
-    val stream0: String = "test-stream-0"
-    val stream1: String = "test-stream-1"
-
-    val ssp0: SystemStreamPartition = new SystemStreamPartition(system, stream0, new Partition(0))
-    val ssp1: SystemStreamPartition = new SystemStreamPartition(system, stream0, new Partition(1))
-    val ssp2: SystemStreamPartition = new SystemStreamPartition(system, stream1, new Partition(0))
-
-    val task0: TaskName = new TaskName("Task 0")
-    val task1: TaskName = new TaskName("Task 1")
-    val ssps: util.Set[SystemStreamPartition] = new util.HashSet[SystemStreamPartition]
-    ssps.add(ssp0)
-    ssps.add(ssp2)
-    val tm0: TaskModel = new TaskModel(task0, ssps, new Partition(0))
-    val cm0: ContainerModel = new ContainerModel("c0", 0, Collections.singletonMap(task0, tm0))
-    val tm1: TaskModel = new TaskModel(task1, Collections.singleton(ssp1), new Partition(1))
-    val cm1: ContainerModel = new ContainerModel("c1", 1, Collections.singletonMap(task1, tm1))
-
-    val cms: util.Map[String, ContainerModel] = new util.HashMap[String, ContainerModel]
-    cms.put(cm0.getProcessorId, cm0)
-    cms.put(cm1.getProcessorId, cm1)
-
-    val jobModel: JobModel = new JobModel(new MapConfig, cms, null)
-    val streamToTasks: Multimap[SystemStream, String] = TaskInstance.buildInputToTasks(jobModel)
-    assertEquals(streamToTasks.get(ssp0.getSystemStream).size, 2)
-    assertEquals(streamToTasks.get(ssp2.getSystemStream).size, 1)
-=======
   def testCommitOrder {
     // Simple objects
     val partition = new Partition(0)
@@ -439,7 +406,36 @@
     mockOrder.verify(storageManager).flush()
     // Finally, checkpoint the inputs with the snapshotted checkpoint captured at the beginning of commit
     mockOrder.verify(offsetManager).writeCheckpoint(taskName, checkpoint)
->>>>>>> fb39a514
+  }
+
+  @Test
+  def testBuildInputToTasks = {
+    val system: String = "test-system"
+    val stream0: String = "test-stream-0"
+    val stream1: String = "test-stream-1"
+
+    val ssp0: SystemStreamPartition = new SystemStreamPartition(system, stream0, new Partition(0))
+    val ssp1: SystemStreamPartition = new SystemStreamPartition(system, stream0, new Partition(1))
+    val ssp2: SystemStreamPartition = new SystemStreamPartition(system, stream1, new Partition(0))
+
+    val task0: TaskName = new TaskName("Task 0")
+    val task1: TaskName = new TaskName("Task 1")
+    val ssps: util.Set[SystemStreamPartition] = new util.HashSet[SystemStreamPartition]
+    ssps.add(ssp0)
+    ssps.add(ssp2)
+    val tm0: TaskModel = new TaskModel(task0, ssps, new Partition(0))
+    val cm0: ContainerModel = new ContainerModel("c0", 0, Collections.singletonMap(task0, tm0))
+    val tm1: TaskModel = new TaskModel(task1, Collections.singleton(ssp1), new Partition(1))
+    val cm1: ContainerModel = new ContainerModel("c1", 1, Collections.singletonMap(task1, tm1))
+
+    val cms: util.Map[String, ContainerModel] = new util.HashMap[String, ContainerModel]
+    cms.put(cm0.getProcessorId, cm0)
+    cms.put(cm1.getProcessorId, cm1)
+
+    val jobModel: JobModel = new JobModel(new MapConfig, cms, null)
+    val streamToTasks: Multimap[SystemStream, String] = TaskInstance.buildInputToTasks(jobModel)
+    assertEquals(streamToTasks.get(ssp0.getSystemStream).size, 2)
+    assertEquals(streamToTasks.get(ssp2.getSystemStream).size, 1)
   }
 }
 
