--- conflicted
+++ resolved
@@ -23,11 +23,7 @@
 
 SCALAs=( "2.10" )
 JDKs=( "JAVA7_HOME" "JAVA8_HOME" )
-<<<<<<< HEAD
-YARNs=( "2.4.0" "2.5.0" )
-=======
 YARNs=( "2.6.1" "2.7.1" )
->>>>>>> fc303e55
 
 # get base directory
 home_dir=`pwd`
